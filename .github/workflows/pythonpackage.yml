--- conflicted
+++ resolved
@@ -14,13 +14,8 @@
     env:
       PYTHON_VERSION: '3.9'
     steps:
-<<<<<<< HEAD
     - uses: actions/checkout@v3
-    - uses: actions/setup-python@v2
-=======
-    - uses: actions/checkout@v2
     - uses: actions/setup-python@v4
->>>>>>> 75216270
       with:
         python-version: ${{ env.PYTHON_VERSION }}
       name: 'Setup python'
