--- conflicted
+++ resolved
@@ -1,11 +1,4 @@
-<<<<<<< HEAD
 from qtpy.QtCore import QObject, Signal, Slot
-=======
-"""
-This module contains a basic Qt-compatible counter class.
-"""
-from PyQt5.QtCore import QObject, pyqtSignal, pyqtSlot
->>>>>>> 24373c3b
 
 
 class Counter(QObject):
@@ -29,13 +22,8 @@
         else:
             raise ValueError("count is not strictly positive.")
 
-<<<<<<< HEAD
     @Slot()
     def decrease(self):
-=======
-    @pyqtSlot()
-    def decrease(self) -> None:
->>>>>>> 24373c3b
         """Decrease the count."""
         self.count -= 1
         if self.count <= 0:
