--- conflicted
+++ resolved
@@ -1,10 +1,6 @@
 repos:
   - repo: https://github.com/pre-commit/mirrors-mypy
-<<<<<<< HEAD
-    rev: v1.16.1
-=======
     rev: v1.17.1
->>>>>>> 2de4bbd7
     hooks:
       - id: mypy
         # `pass_filenames` is used to overcome the "duplicate module"
@@ -34,11 +30,7 @@
 
   # this validates our github workflow files
   - repo: https://github.com/python-jsonschema/check-jsonschema
-<<<<<<< HEAD
-    rev: 0.33.1
-=======
     rev: 0.33.2
->>>>>>> 2de4bbd7
     hooks:
       - id: check-github-workflows
 
@@ -49,11 +41,7 @@
         types_or: [yaml, markdown, html, css, scss, javascript, json]
 
   - repo: https://github.com/astral-sh/ruff-pre-commit
-<<<<<<< HEAD
-    rev: v0.12.1
-=======
     rev: v0.12.8
->>>>>>> 2de4bbd7
     hooks:
       - id: ruff
         args: [--fix, --show-fixes]
