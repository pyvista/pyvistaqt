# pylint: disable=too-many-lines
"""
This module contains the QtInteractor and BackgroundPlotter.

Diagram
^^^^^^^

.. code-block:: none

    BackgroundPlotter
    +-- QtInteractor
        |-- QVTKRenderWindowInteractor
        |   +-- QWidget
        +-- BasePlotter

    MainWindow
    +-- QMainWindow

Implementation
^^^^^^^^^^^^^^

.. code-block:: none

    BackgroundPlotter.__init__(...)
    |-- self.app_window = MainWindow()
    |-- self.frame = QFrame(parent=self.app_window)
    +-- QtInteractor.__init__(parent=self.frame)
        |-- QVTKRenderWindowInteractor.__init__(parent=parent)
        |   +-- QWidget.__init__(parent, flags)
        |-- BasePlotter.__init__(...)
        +-- self.ren_win = self.GetRenderWindow()

Because ``QVTKRenderWindowInteractor`` calls ``QWidget.__init__``, this will
actually trigger ``BasePlotter.__init__`` to be called with no arguments.
This cannot be solved (at least) because using ``super()`` because
``QVTKRenderWindowInteractor.__init__`` does not use ``super()``, and also it
might not be fixable because Qt is doing something in ``QWidget`` which is
probably entirely separate from the Python ``super()`` process.
We fix this by internally by temporarily monkey-patching
``BasePlotter.__init__`` with a no-op ``__init__``.
"""
import contextlib
import logging
import os
import platform
import time
import warnings
from functools import wraps
from typing import Any, Callable, Dict, Generator, List, Optional, Tuple, Type, Union

import numpy as np  # type: ignore
import pyvista
import scooby  # type: ignore
<<<<<<< HEAD
import vtk
from PIL import Image
=======
from pyvista import global_theme
>>>>>>> 7157bbb8
from pyvista.plotting.plotting import BasePlotter
from pyvista.plotting.render_window_interactor import RenderWindowInteractor
from pyvista.utilities import conditional_decorator, threaded
from qtpy import QtCore
from qtpy.QtCore import QSize, QTimer, Signal
from qtpy.QtWidgets import (
    QAction,
    QApplication,
    QFrame,
    QGestureEvent,
    QGridLayout,
    QMenuBar,
    QToolBar,
    QVBoxLayout,
    QWidget,
)
from vtkmodules.vtkRenderingUI import vtkGenericRenderWindowInteractor

from .counter import Counter
from .dialog import FileDialog, ScaleAxesDialog
from .editor import Editor
from .rwi import QVTKRenderWindowInteractor
from .utils import (
    _check_type,
    _create_menu_bar,
    _setup_application,
    _setup_ipython,
    _setup_off_screen,
    pad_image,
)
from .window import MainWindow

if scooby.in_ipython():  # pragma: no cover
    # pylint: disable=unused-import
    from IPython.external.qt_for_kernel import QtGui
else:
    from qtpy import QtGui  # pylint: disable=ungrouped-imports

LOG = logging.getLogger("pyvistaqt")
LOG.setLevel(logging.CRITICAL)
LOG.addHandler(logging.StreamHandler())


# for display bugs due to older intel integrated GPUs, setting
# vtkmodules.qt.QVTKRWIBase = 'QGLWidget' could help. However, its use
# is discouraged and does not work well on VTK9+, so let's not bother
# changing it from the default 'QWidget'.
# See https://github.com/pyvista/pyvista/pull/693

# LOG is unused at the moment
# LOG = logging.getLogger(__name__)
# LOG.setLevel('DEBUG')

SAVE_CAM_BUTTON_TEXT = "Save Camera"
CLEAR_CAMS_BUTTON_TEXT = "Clear Cameras"


@contextlib.contextmanager
def _no_base_plotter_init() -> Generator[None, None, None]:
    init = BasePlotter.__init__
    BasePlotter.__init__ = lambda x: None
    try:
        yield
    finally:
        BasePlotter.__init__ = init


class QtInteractor(QVTKRenderWindowInteractor, BasePlotter):
    """Extend QVTKRenderWindowInteractor class.

    This adds the methods available to pyvista.Plotter.

    Parameters
    ----------
    parent :
        Qt parent.

    title :
        Title of plotting window.

    multi_samples :
        The number of multi-samples used to mitigate aliasing. 4 is a
        good default but 8 will have better results with a potential
        impact on performance.

    line_smoothing :
        If True, enable line smothing

    point_smoothing :
        If True, enable point smothing

    polygon_smoothing :
        If True, enable polygon smothing

    auto_update :
        Number of updates per second.  Useful for automatically
        updating the render window when actors are change without
        being automatically ``Modified``.
    """

    # pylint: disable=too-many-instance-attributes
    # pylint: disable=too-many-statements

    # Signals must be class attributes
    render_signal = Signal()
    key_press_event_signal = Signal(vtkGenericRenderWindowInteractor, str)

    # pylint: disable=too-many-arguments
    def __init__(
        self,
        parent: MainWindow = None,
        title: str = None,
        off_screen: bool = None,
        multi_samples: int = None,
        line_smoothing: bool = False,
        point_smoothing: bool = False,
        polygon_smoothing: bool = False,
        auto_update: Union[float, bool] = 5.0,
        **kwargs: Any,
    ) -> None:
        # pylint: disable=too-many-branches
        """Initialize Qt interactor."""
        LOG.debug("QtInteractor init start")
        self.url: QtCore.QUrl = None

        # Cannot use super() here because
        # QVTKRenderWindowInteractor silently swallows all kwargs
        # because they use **kwargs in their constructor...
        qvtk_kwargs = dict(parent=parent)
        for key in ("stereo", "iren", "rw", "wflags"):
            if key in kwargs:
                qvtk_kwargs[key] = kwargs.pop(key)
        with _no_base_plotter_init():
            QVTKRenderWindowInteractor.__init__(self, **qvtk_kwargs)
        BasePlotter.__init__(self, **kwargs)
        # backward compat for when we had this as a separate class
        self.interactor = self

        if multi_samples is None:
            multi_samples = global_theme.multi_samples

        self.setAcceptDrops(True)

        # Create and start the interactive renderer
        self.ren_win = self.GetRenderWindow()
        self.ren_win.SetMultiSamples(multi_samples)
        if line_smoothing:
            self.ren_win.LineSmoothingOn()
        if point_smoothing:
            self.ren_win.PointSmoothingOn()
        if polygon_smoothing:
            self.ren_win.PolygonSmoothingOn()

        for renderer in self.renderers:
            renderer.view_isometric()
            self.ren_win.AddRenderer(renderer)

        self.render_signal.connect(self._render)
        self.key_press_event_signal.connect(super().key_press_event)

        self.background_color = global_theme.background
        if self.title:
            self.setWindowTitle(title)

        if off_screen is None:
            off_screen = pyvista.OFF_SCREEN

        self._setup_interactor(off_screen)

        if off_screen:
            self.ren_win.SetOffScreenRendering(1)
        else:
            self._setup_key_press()

        # Make the render timer but only activate if using auto update
        self.render_timer = QTimer(parent=parent)
        if float(auto_update) > 0.0:  # Can be False as well
            # Spawn a thread that updates the render window.
            # Sometimes directly modifiying object data doesn't trigger
            # Modified() and upstream objects won't be updated.  This
            # ensures the render window stays updated without consuming too
            # many resources.
            twait = int((auto_update**-1) * 1000.0)
            self.render_timer.timeout.connect(self.render)
            self.render_timer.start(twait)

        if global_theme.depth_peeling["enabled"]:
            if self.enable_depth_peeling():
                for renderer in self.renderers:
                    renderer.enable_depth_peeling()

        self._first_time = False  # Crucial!
        LOG.debug("QtInteractor init stop")

    def _setup_interactor(self, off_screen: bool) -> None:
        if off_screen:
            self.iren: Any = None
        else:
            self.iren = RenderWindowInteractor(
                self, interactor=self.ren_win.GetInteractor()
            )
            self.iren.interactor.RemoveObservers(
                "MouseMoveEvent"
            )  # slows window update?
            self.iren.initialize()
            self.enable_trackball_style()

    def _setup_key_press(self) -> None:
        self._observers: Dict[
            None, None
        ] = {}  # Map of events to observers of self.iren
        self.iren.add_observer("KeyPressEvent", self.key_press_event)
        self.reset_key_events()

    def gesture_event(self, event: QGestureEvent) -> bool:
        """Handle gesture events."""
        pinch = event.gesture(QtCore.Qt.PinchGesture)
        if pinch:
            self.camera.Zoom(pinch.scaleFactor())
            event.accept()
            self.update()
        return True

    def key_press_event(self, obj: Any, event: Any) -> None:
        """Call `key_press_event` using a signal."""
        self.key_press_event_signal.emit(obj, event)

    @wraps(BasePlotter.render)
    def _render(self, *args: Any, **kwargs: Any) -> BasePlotter.render:
        """Wrap ``BasePlotter.render``."""
        return BasePlotter.render(self, *args, **kwargs)

    @conditional_decorator(threaded, platform.system() == "Darwin")
    def render(self) -> None:
        """Override the ``render`` method to handle threading issues."""
        return self.render_signal.emit()

    @wraps(BasePlotter.enable)
    def enable(self) -> None:
        """Wrap ``BasePlotter.enable``."""
        self.setEnabled(True)
        return BasePlotter.enable(self)

    @wraps(BasePlotter.disable)
    def disable(self) -> None:
        """Wrap ``BasePlotter.disable``."""
        self.setDisabled(True)
        return BasePlotter.disable(self)

    def link_views_across_plotters(
        self, other_plotter: Any, view: int = 0, other_views: Any = None
    ) -> None:
        """Link the views' cameras across two plotters.

        Parameters
        ----------
        other_plotter: Plotter
            The plotter whose views will be linked.
        view: int
            Link the views in `other_plotter` to the this view index.
        other_views: int | list of ints
            Link these views from `other_plotter` to the reference view. The default
            is None, in which case all views from `other_plotter` will be linked to
            the reference view.

        Note
        ----
        For linking views belonging to a single plotter, please use
        pyvista's `Plotter.link_views` method.

        """
        if other_views is None:
            other_views = np.arange(len(other_plotter.renderers))
        elif isinstance(other_views, int):
            other_views = np.asarray([other_views])
        else:
            other_views = np.asarray(other_views)

        if not np.issubdtype(other_views.dtype, int):
            raise TypeError(
                "Expected `other_views` type is int, or list or tuple of ints, "
                f"but {other_views.dtype} is given"
            )

        renderer = self.renderers[view]
        for view_index in other_views:
            other_plotter.renderers[view_index].camera = renderer.camera

    # pylint: disable=invalid-name,no-self-use
    def dragEnterEvent(self, event: QtGui.QDragEnterEvent) -> None:
        """Event is called when something is dropped onto the vtk window.

        Only triggers event when event contains file paths that
        exist.  User can drop anything in this window and we only want
        to allow files.
        """
        try:
            for url in event.mimeData().urls():
                if os.path.isfile(url.path()):
                    # only call accept on files
                    event.accept()
        except IOError as exception:  # pragma: no cover
            warnings.warn(f"Exception when dragging files: {str(exception)}")

    # pylint: disable=invalid-name,useless-return
    def dropEvent(self, event: QtCore.QEvent) -> None:
        """Event is called after dragEnterEvent."""
        try:
            for url in event.mimeData().urls():
                self.url = url
                filename = self.url.path()
                if os.path.isfile(filename):
                    self.add_mesh(pyvista.read(filename))
        except IOError as exception:  # pragma: no cover
            warnings.warn(f"Exception when dropping files: {str(exception)}")

    def close(self) -> None:
        """Quit application."""
        if self._closed:
            return
        if hasattr(self, "render_timer"):
            self.render_timer.stop()
        BasePlotter.close(self)
        QVTKRenderWindowInteractor.close(self)


class BackgroundPlotter(QtInteractor):
    """Qt interactive plotter.

    Background plotter for pyvista that allows you to maintain an
    interactive plotting window without blocking the main python
    thread.

    Parameters
    ----------
    show :
        Show the plotting window.  If ``False``, show this window by
        running ``show()``

    app : optional
        Creates a `QApplication` if left as `None`.

    window_size :
        Window size in pixels.  Defaults to ``[1024, 768]``

    off_screen :
        Renders off screen when True.  Useful for automated
        screenshots or debug testing.

    allow_quit_keypress :
        Allow user to exit by pressing ``"q"``.

    toolbar : bool
        If True, display the default camera toolbar. Defaults to True.

    menu_bar : bool
        If True, display the default main menu. Defaults to True.

    editor: bool
        If True, display the VTK object editor. Defaults to True.

    update_app_icon :
        If True, update_app_icon will be called automatically to update the
        Qt app icon based on the current rendering output. If None, the
        logo of PyVista will be used. If False, no icon will be set.
        Defaults to None.

    title : str, optional
        Title of plotting window.

    multi_samples : int, optional
        The number of multi-samples used to mitigate aliasing. 4 is a
        good default but 8 will have better results with a potential
        impact on performance.

    line_smoothing : bool, optional
        If True, enable line smothing

    point_smoothing : bool, optional
        If True, enable point smothing

    polygon_smoothing : bool, optional
        If True, enable polygon smothing

    auto_update : float, bool, optional
        Automatic update rate in seconds.  Useful for automatically
        updating the render window when actors are change without
        being automatically ``Modified``.  If set to ``True``, update
        rate will be 1 second.

    app_window_class : None, class, optional
        A subclass of MainWindow to use when creating the app window.

    Examples
    --------
    >>> import pyvista as pv
    >>> from pyvistaqt import BackgroundPlotter
    >>> plotter = BackgroundPlotter()
    >>> _ = plotter.add_mesh(pv.Sphere())
    """

    # pylint: disable=too-many-ancestors
    # pylint: disable=too-many-instance-attributes
    # pylint: disable=too-many-statements

    ICON_TIME_STEP = 5.0

    # pylint: disable=too-many-arguments
    # pylint: disable=too-many-locals
    def __init__(
        self,
        show: bool = True,
        app: Optional[QApplication] = None,
        window_size: Optional[Tuple[int, int]] = None,
        off_screen: Optional[bool] = None,
        allow_quit_keypress: bool = True,
        toolbar: bool = True,
        menu_bar: bool = True,
        editor: bool = True,
        update_app_icon: Optional[bool] = None,
        app_window_class: Optional[Type[MainWindow]] = None,
        **kwargs: Any,
    ) -> None:
        # pylint: disable=too-many-branches
        """Initialize the qt plotter."""
        # avoid recursion of the close() function by setting
        # self._closed=True until the BasePlotter.__init__
        # is called
        self._closed = True
        LOG.debug("BackgroundPlotter init start")
        _check_type(show, "show", [bool])
        _check_type(app, "app", [QApplication, type(None)])
        _check_type(window_size, "window_size", [tuple, type(None)])
        _check_type(off_screen, "off_screen", [bool, type(None)])
        _check_type(allow_quit_keypress, "allow_quit_keypress", [bool])
        _check_type(toolbar, "toolbar", [bool])
        _check_type(menu_bar, "menu_bar", [bool])
        _check_type(editor, "editor", [bool])
        _check_type(update_app_icon, "update_app_icon", [bool, type(None)])

        # toolbar
        self._view_action: QAction = None
        self.default_camera_tool_bar: QToolBar = None
        self.saved_camera_positions: Optional[list] = None
        self.saved_cameras_tool_bar: QToolBar = None
        # menu bar
        self.main_menu: QMenuBar = None
        self._edl_action: QAction = None
        self._menu_close_action: QAction = None
        self._parallel_projection_action: QAction = None
        # editor
        self.editor: Optional[Editor] = None
        self._editor_action: QAction = None

        self.active = True
        self.counters: List[Counter] = []
        self.allow_quit_keypress = allow_quit_keypress

        if window_size is None:
            window_size = global_theme.window_size

        # Remove notebook argument in case user passed it
        kwargs.pop("notebook", None)

        self.ipython = _setup_ipython()
        self.app = _setup_application(app)
        self.off_screen = _setup_off_screen(off_screen)
        if app_window_class is None:
            app_window_class = MainWindow
        self.app_window = app_window_class(
            title=kwargs.get("title", global_theme.title)
        )
        self.frame = QFrame(parent=self.app_window)
        self.frame.setFrameStyle(QFrame.NoFrame)
        vlayout = QVBoxLayout()
        super().__init__(parent=self.frame, off_screen=off_screen, **kwargs)
        assert not self._closed
        vlayout.addWidget(self)
        self.frame.setLayout(vlayout)
        self.app_window.setCentralWidget(self.frame)
        self.app_window.grabGesture(QtCore.Qt.PinchGesture)
        self.app_window.signal_gesture.connect(self.gesture_event)
        self.app_window.signal_close.connect(self._close)

        if menu_bar:
            self.add_menu_bar()
            if editor:
                self.add_editor()
        if toolbar:
            self.add_toolbars()

        if show and not self.off_screen:  # pragma: no cover
            self.app_window.show()

        self.window_size = window_size
        self._last_update_time = -np.inf
        self._last_window_size = self.window_size
        self._last_camera_pos = self.camera_position

        if update_app_icon:
            self.add_callback(self.update_app_icon)
        elif update_app_icon is None:
            self.set_icon(
                os.path.join(
                    os.path.dirname(__file__), "data", "pyvista_logo_square.png"
                )
            )
        else:
            assert update_app_icon is False

        # Keypress events
        if self.iren is not None:
            self.add_key_event("S", self._qt_screenshot)  # shift + s
        LOG.debug("BackgroundPlotter init stop")

    def reset_key_events(self) -> None:
        """Reset all of the key press events to their defaults.

        Handles closing configuration for q-key.
        """
        super().reset_key_events()
        if self.allow_quit_keypress:
            # pylint: disable=unnecessary-lambda
            self.add_key_event("q", lambda: self.close())

    def scale_axes_dialog(self, show: bool = True) -> ScaleAxesDialog:
        """Open scale axes dialog."""
        return ScaleAxesDialog(self.app_window, self, show=show)

    def close(self) -> None:
        """Close the plotter.

        This function closes the window which in turn will
        close the plotter through `signal_close`.

        """
        if not self._closed:
            # Can get:
            #
            #     RuntimeError: wrapped C/C++ object of type MainWindow has
            #     been deleted
            #
            # So let's be safe and try/except this in case of a problem.
            try:
                self.app_window.close()
            except Exception:  # pragma: no cover # pylint: disable=broad-except
                pass

    def _close(self) -> None:
        super().close()

    def update_app_icon(self) -> None:
        """Update the app icon if the user is not trying to resize the window."""
        if os.name == "nt" or not hasattr(
            self, "_last_window_size"
        ):  # pragma: no cover
            # DO NOT EVEN ATTEMPT TO UPDATE ICON ON WINDOWS
            return
        cur_time = time.time()
        if self._last_window_size != self.window_size:  # pragma: no cover
            # Window size hasn't remained constant since last render.
            # This means the user is resizing it so ignore update.
            pass
        elif (
            cur_time - self._last_update_time > BackgroundPlotter.ICON_TIME_STEP
        ) and self._last_camera_pos != self.camera_position:
            # its been a while since last update OR
            # the camera position has changed and its been at least one second

            # Update app icon as preview of the window
            self.set_icon(pad_image(self.image))

            # Update trackers
            self._last_update_time = cur_time
            self._last_camera_pos = self.camera_position
        # Update trackers
        self._last_window_size = self.window_size

    def set_icon(self, img: Union[np.ndarray, str]) -> None:
        """Set the icon image.

        Parameters
        ----------
        img : ndarray, shape (w, h, c) | str
            The image. Should be uint8 and square (w == h).
            Can have 3 or 4 color/alpha channels (``c``).
            Can also be a string path that QIcon can load.

        Notes
        -----
        Currently string paths can silently fail, so make sure your path
        is something that produces a valid ``QIcon(img)``.
        """
        if not (
            isinstance(img, np.ndarray)
            and img.ndim == 3
            and img.shape[0] == img.shape[1]
            and img.dtype == np.uint8
            and img.shape[-1] in (3, 4)
        ) and not isinstance(img, str):
            raise ValueError(
                "img must be 3D uint8 ndarray with shape[1] == shape[2] and "
                "shape[2] == 3 or 4, or str"
            )
        if isinstance(img, np.ndarray):
            fmt_str = "Format_RGB"
            fmt_str += ("A8" if img.shape[2] == 4 else "") + "888"
            fmt = getattr(QtGui.QImage, fmt_str)
            img = QtGui.QPixmap.fromImage(
                QtGui.QImage(img.copy(), img.shape[1], img.shape[0], fmt)
            )
        # Currently no way to check if str/path is actually correct (want to
        # allow resource paths and the like so os.path.isfile is no good)
        # and icon.isNull() returns False even if the path is bogus.
        self.app.setWindowIcon(QtGui.QIcon(img))

    def _qt_screenshot(self, show: bool = True) -> FileDialog:
        return FileDialog(
            self.app_window,
            filefilter=["Image File (*.png)", "JPEG (*.jpeg)"],
            show=show,
            directory=bool(os.getcwd()),
            callback=self.screenshot,
        )

    def _qt_export_vtkjs(self, show: bool = True) -> FileDialog:
        """Spawn an save file dialog to export a vtkjs file."""
        return FileDialog(
            self.app_window,
            filefilter=["VTK JS File(*.vtkjs)"],
            show=show,
            directory=bool(os.getcwd()),
            callback=self.export_vtkjs,
        )

    def _toggle_edl(self) -> None:
        if hasattr(self.renderer, "edl_pass"):
            return self.renderer.disable_eye_dome_lighting()
        return self.renderer.enable_eye_dome_lighting()

    def _toggle_parallel_projection(self) -> None:
        if self.camera.GetParallelProjection():
            return self.disable_parallel_projection()
        return self.enable_parallel_projection()

    @property
    def window_size(self) -> Tuple[int, int]:
        """Return render window size."""
        the_size = self.app_window.baseSize()
        return the_size.width(), the_size.height()

    @window_size.setter
    def window_size(self, window_size: QSize) -> None:
        """Set the render window size."""
        self.app_window.setBaseSize(*window_size)
        self.app_window.resize(*window_size)
        # NOTE: setting BasePlotter is unnecessary and Segfaults CI
        # BasePlotter.window_size.fset(self, window_size)

    def __del__(self) -> None:  # pragma: no cover
        """Delete the qt plotter."""
        if not self._closed:
            self.app_window.close()

    def add_callback(
        self, func: Callable, interval: int = 1000, count: Optional[int] = None
    ) -> None:
        """Add a function that can update the scene in the background.

        Parameters
        ----------
        func :
            Function to be called with no arguments.
        interval :
            Time interval between calls to `func` in milliseconds.
        count :
            Number of times `func` will be called. If None,
            `func` will be called until the main window is closed.

        """
        self._callback_timer = QTimer(parent=self.app_window)
        self._callback_timer.timeout.connect(func)
        self._callback_timer.start(interval)
        self.app_window.signal_close.connect(self._callback_timer.stop)
        if count is not None:
            counter = Counter(count)
            counter.signal_finished.connect(self._callback_timer.stop)
            self._callback_timer.timeout.connect(counter.decrease)
            self.counters.append(counter)

    def save_camera_position(self) -> None:
        """Save camera position to saved camera menu for recall."""
        if self.saved_camera_positions is not None:
            # pylint: disable=attribute-defined-outside-init
            self.camera_position: Any
            self.saved_camera_positions.append(self.camera_position)
            ncam = len(self.saved_camera_positions)
        if self.camera_position is not None:
            camera_position: Any = self.camera_position[:]  # py2.7 copy compatibility

        if hasattr(self, "saved_cameras_tool_bar"):

            def load_camera_position() -> None:
                # pylint: disable=attribute-defined-outside-init
                self.camera_position = camera_position

            self.saved_cameras_tool_bar.addAction(f"Cam {ncam}", load_camera_position)
            if ncam < 10:
                self.add_key_event(str(ncam), load_camera_position)

    def clear_camera_positions(self) -> None:
        """Clear all camera positions."""
        if hasattr(self, "saved_cameras_tool_bar"):
            for action in self.saved_cameras_tool_bar.actions():
                if action.text() not in [SAVE_CAM_BUTTON_TEXT, CLEAR_CAMS_BUTTON_TEXT]:
                    self.saved_cameras_tool_bar.removeAction(action)
        self.saved_camera_positions = []

    def _add_action(self, tool_bar: QToolBar, key: str, method: Any) -> QAction:
        action = QAction(key, self.app_window)
        action.triggered.connect(method)
        tool_bar.addAction(action)
        return action

    def add_toolbars(self) -> None:
        """Add the toolbars."""
        # Camera toolbar
        self.default_camera_tool_bar = self.app_window.addToolBar("Camera Position")

        def _view_vector(*args: Any) -> None:
            return self.view_vector(*args)

        cvec_setters = {
            # Viewing vector then view up vector
            "Top (-Z)": lambda: _view_vector((0, 0, 1), (0, 1, 0)),
            "Bottom (+Z)": lambda: _view_vector((0, 0, -1), (0, 1, 0)),
            "Front (-Y)": lambda: _view_vector((0, 1, 0), (0, 0, 1)),
            "Back (+Y)": lambda: _view_vector((0, -1, 0), (0, 0, 1)),
            "Left (-X)": lambda: _view_vector((1, 0, 0), (0, 0, 1)),
            "Right (+X)": lambda: _view_vector((-1, 0, 0), (0, 0, 1)),
            "Isometric": lambda: _view_vector((1, 1, 1), (0, 0, 1)),
        }
        for key, method in cvec_setters.items():
            self._view_action = self._add_action(
                self.default_camera_tool_bar, key, method
            )
        # pylint: disable=unnecessary-lambda
        self._add_action(
            self.default_camera_tool_bar, "Reset", lambda: self.reset_camera()
        )

        # Saved camera locations toolbar
        self.saved_camera_positions = []
        self.saved_cameras_tool_bar = self.app_window.addToolBar(
            "Saved Camera Positions"
        )

        self._add_action(
            self.saved_cameras_tool_bar, SAVE_CAM_BUTTON_TEXT, self.save_camera_position
        )
        self._add_action(
            self.saved_cameras_tool_bar,
            CLEAR_CAMS_BUTTON_TEXT,
            self.clear_camera_positions,
        )

    def add_menu_bar(self) -> None:
        """Add the main menu bar."""
        self.main_menu = _create_menu_bar(parent=self.app_window)
        self.app_window.signal_close.connect(self.main_menu.clear)

        file_menu = self.main_menu.addMenu("File")
        file_menu.addAction("Take Screenshot", self._qt_screenshot)
        file_menu.addAction("Export as VTKjs", self._qt_export_vtkjs)
        file_menu.addSeparator()
        # member variable for testing only
        self._menu_close_action = file_menu.addAction("Exit", self.app_window.close)

        view_menu = self.main_menu.addMenu("View")
        self._edl_action = view_menu.addAction(
            "Toggle Eye Dome Lighting", self._toggle_edl
        )
        view_menu.addAction("Scale Axes", self.scale_axes_dialog)
        view_menu.addAction("Clear All", self.clear)

        tool_menu = self.main_menu.addMenu("Tools")
        tool_menu.addAction("Enable Cell Picking (through)", self.enable_cell_picking)
        tool_menu.addAction(
            "Enable Cell Picking (visible)",
            lambda: self.enable_cell_picking(through=False),
        )

        cam_menu = view_menu.addMenu("Camera")
        self._parallel_projection_action = cam_menu.addAction(
            "Toggle Parallel Projection", self._toggle_parallel_projection
        )

        view_menu.addSeparator()
        # Orientation marker
        orien_menu = view_menu.addMenu("Orientation Marker")
        orien_menu.addAction("Show All", self.show_axes_all)
        orien_menu.addAction("Hide All", self.hide_axes_all)
        # Bounds axes
        axes_menu = view_menu.addMenu("Bounds Axes")
        axes_menu.addAction("Add Bounds Axes (front)", self.show_bounds)
        axes_menu.addAction("Add Bounds Grid (back)", self.show_grid)
        axes_menu.addAction("Add Bounding Box", self.add_bounding_box)
        axes_menu.addSeparator()
        axes_menu.addAction("Remove Bounding Box", self.remove_bounding_box)
        axes_menu.addAction("Remove Bounds", self.remove_bounds_axes)

        # A final separator to separate OS options
        view_menu.addSeparator()

    def add_editor(self) -> None:
        """Add the editor."""
        self.editor = Editor(parent=self.app_window, renderers=self.renderers)
        self._editor_action = self.main_menu.addAction("Editor", self.editor.toggle)
        self.app_window.signal_close.connect(self.editor.close)


class MultiPlotter:
    """Qt interactive plotter.

    Multi plotter for pyvista that allows to maintain an
    interactive window with multiple plotters without
    blocking the main python thread.

    Parameters
    ----------
    app : optional
        Creates a `QApplication` if left as `None`.
    nrows : int
        Number of rows. Defaults to 1.
    ncols : int
        Number of columns. Defaults to 1.
    show : bool
        Show the plotting window.  If ``False``, show this window by
        running ``show()``
    margin : bool
        Show a space between the plotters. Default to True.
    window_size : tuple, optional
        Window size in pixels.  Defaults to ``[1024, 768]``
    off_screen : bool, optional
        Renders off screen when True.  Useful for automated
        screenshots or debug testing.

    Examples
    --------
    >>> import pyvista as pv
    >>> from pyvistaqt import MultiPlotter
    >>> plotter = MultiPlotter()
    >>> _ = plotter[0, 0].add_mesh(pv.Sphere())
    """

    # pylint: disable=too-many-instance-attributes
    # pylint: disable=too-many-arguments

    def __init__(
        self,
        app: Optional[QApplication] = None,
        nrows: int = 1,
        ncols: int = 1,
        show: bool = True,
        margin: bool = True,
        window_size: Optional[Tuple[int, int]] = None,
        title: Optional[str] = None,
        off_screen: Optional[bool] = None,
        **kwargs: Any,
    ) -> None:
        """Initialize the multi plotter."""
        _check_type(app, "app", [QApplication, type(None)])
        _check_type(nrows, "nrows", [int])
        _check_type(ncols, "ncols", [int])
        _check_type(show, "show", [bool])
        _check_type(margin, "margin", [bool])
        _check_type(window_size, "window_size", [tuple, type(None)])
        _check_type(title, "title", [str, type(None)])
        _check_type(off_screen, "off_screen", [bool, type(None)])
        self.ipython = _setup_ipython()
        self.app = _setup_application(app)
        self.off_screen = _setup_off_screen(off_screen)
        self._nrows = nrows
        self._ncols = ncols
        self._window = MainWindow(title=title, size=window_size)
        self._central_widget = QWidget(parent=self._window)
        self._layout = QGridLayout()
        if not margin:
            self._layout.setSpacing(0)
            self._layout.setContentsMargins(0, 0, 0, 0)
        self._plotter: Optional[BackgroundPlotter] = None
        self._plotters = [None] * (self._nrows * self._ncols)
        kwargs.update(show=False)  # only show main window
        kwargs.update(allow_quit_keypress=False)  # dynamic removal is not supported
        for row in range(self._nrows):
            for col in range(self._ncols):
                self._plotter = BackgroundPlotter(off_screen=self.off_screen, **kwargs)
                if not margin:
                    self._plotter.app_window.centralWidget().layout().setContentsMargins(
                        0, 0, 0, 0
                    )
                self._window.signal_close.connect(self._plotter.close)
                self.__setitem__((row, col), self._plotter)
                self._layout.addWidget(self._plotter.app_window, row, col)
        self._central_widget.setLayout(self._layout)
        self._window.setCentralWidget(self._central_widget)
        if show:
            self.show()

    def show(self) -> None:
        """Show the multi plotter."""
        if not self.off_screen:
            self._window.show()

    def close(self) -> None:
        """Close the multi plotter."""
        self._window.close()

    def screenshot(
        self,
        filename: Optional[str] = None,
        transparent_background: Optional[bool] = None,
    ) -> np.ndarray:
        """Take a screenshot."""
        self.app.processEvents()
        width = self._plotter.size().width()
        height = self._plotter.size().height()
        img = np.zeros((height * self._nrows, width * self._ncols, 3), dtype=np.uint8)
        for row in range(self._nrows):
            for col in range(self._ncols):
                plotter = self._plotters[row * self._ncols + col]
                img[
                    height * row : height * (row + 1), width * col : width * (col + 1)
                ] = plotter.screenshot(transparent_background=transparent_background)
        if filename is not None:
            Image.fromarray(img).save(filename)
        return img

    def __setitem__(self, idx: Tuple[int, int], plotter: Any) -> None:
        """Set a valid plotter in the grid.

        Parameters
        ----------
        idx : tuple
            The index of the plotter to select. It can either
            be an integer or a tuple ``(row, col)``.
        plotter : BackgroundPlotter
            The plotter to set.
        """
        row, col = idx
        self._plotters[row * self._ncols + col] = plotter

    def __getitem__(self, idx: Tuple[int, int]) -> Optional[BackgroundPlotter]:
        """Get a valid plotter in the grid.

        Parameters
        ----------
        idx : tuple
            The index of the plotter to select. It can either
            be an integer or a tuple ``(row, col)``.

        Returns
        -------
        plotter : BackgroundPlotter
            The selected plotter.
        """
        row, col = idx
        self._plotter = self._plotters[row * self._ncols + col]
        return self._plotter<|MERGE_RESOLUTION|>--- conflicted
+++ resolved
@@ -51,12 +51,9 @@
 import numpy as np  # type: ignore
 import pyvista
 import scooby  # type: ignore
-<<<<<<< HEAD
 import vtk
 from PIL import Image
-=======
 from pyvista import global_theme
->>>>>>> 7157bbb8
 from pyvista.plotting.plotting import BasePlotter
 from pyvista.plotting.render_window_interactor import RenderWindowInteractor
 from pyvista.utilities import conditional_decorator, threaded
