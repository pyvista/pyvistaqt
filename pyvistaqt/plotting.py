--- conflicted
+++ resolved
@@ -551,13 +551,8 @@
         self.frame = QFrame(parent=self.app_window)
         self.frame.setFrameStyle(QFrame.NoFrame)
         vlayout = QVBoxLayout()
-<<<<<<< HEAD
-        self.frame.setLayout(vlayout)
-        super().__init__(parent=self.frame, off_screen=off_screen, **kwargs)
-=======
         super().__init__(parent=self.frame, off_screen=off_screen, **kwargs)
         assert not self._closed
->>>>>>> 1ad53e90
         vlayout.addWidget(self)
         self.frame.setLayout(vlayout)
         self.app_window.setCentralWidget(self.frame)
@@ -742,9 +737,7 @@
 
     def __del__(self) -> None:  # pragma: no cover
         """Delete the qt plotter."""
-<<<<<<< HEAD
-        if not self._closed:
-            self.app_window.close()
+        self.close()
         # Qt LeaveEvent requires _Iren so we use _FakeIren instead of None
         # to resolve the ref to vtkGenericRenderWindowInteractor
         self._Iren = (  # pylint: disable=invalid-name,attribute-defined-outside-init
@@ -755,9 +748,6 @@
                 setattr(self, key, None)
             except AttributeError:
                 pass
-=======
-        self.close()
->>>>>>> 1ad53e90
 
     def add_callback(
         self, func: Callable, interval: int = 1000, count: Optional[int] = None
@@ -947,23 +937,6 @@
     >>> plotter = MultiPlotter()
     >>> _ = plotter[0, 0].add_mesh(pv.Sphere())
     """
-<<<<<<< HEAD
-    menu_bar = QMenuBar(parent=parent)
-    menu_bar.setNativeMenuBar(False)
-    if parent is not None:
-        parent.setMenuBar(menu_bar)
-    return menu_bar
-
-
-class _FakeEventHandler:
-    # pylint: disable=too-few-public-methods
-
-    def _noop(self, *args: tuple, **kwargs: dict) -> None:
-        pass
-
-    SetDPI = EnterEvent = MouseMoveEvent = LeaveEvent = SetSize = _noop
-    SetEventInformation = ConfigureEvent = SetEventInformationFlipY = _noop
-=======
 
     # pylint: disable=too-many-instance-attributes
     # pylint: disable=too-many-arguments
@@ -1050,4 +1023,13 @@
         row, col = idx
         self._plotter = self._plotters[row * self._ncols + col]
         return self._plotter
->>>>>>> 1ad53e90
+
+
+class _FakeEventHandler:
+    # pylint: disable=too-few-public-methods
+
+    def _noop(self, *args: tuple, **kwargs: dict) -> None:
+        pass
+
+    SetDPI = EnterEvent = MouseMoveEvent = LeaveEvent = SetSize = _noop
+    SetEventInformation = ConfigureEvent = SetEventInformationFlipY = _noop