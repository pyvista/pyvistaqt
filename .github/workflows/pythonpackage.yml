# This workflow will run lint
# For more information see: https://help.github.com/actions/language-and-framework-guides/using-python-with-github-actions
name: Python package
on:
  push:
    branches:
      - '*'
  pull_request:
    branches:
      - '*'
jobs:
  build:
    runs-on: ubuntu-20.04
    env:
      PYTHON_VERSION: '3.9'
    steps:
    - uses: actions/checkout@v2
<<<<<<< HEAD
    - name: Python Code Quality and Lint
      uses: ricardochaves/python-lint@v1.4.0
      with:
        python-root-list: pyvistaqt
        use-pylint: true
        use-pycodestyle: true
        use-flake8: true
        use-black: true
        use-mypy: true
        use-isort: true
        extra-pylint-options: --disable=F0401 --ignore=rwi.py
        extra-pycodestyle-options: --ignore=E501,E203,W503 --exclude=rwi.py
        extra-flake8-options: --ignore=E501,E203,W503 --exclude=rwi.py
        extra-black-options: --exclude=rwi.py
        extra-mypy-options: --exclude 'pyvistaqt/rwi.py'
        extra-isort-options: --skip rwi.py
=======
    - uses: actions/setup-python@v2
      with:
        python-version: ${{ env.PYTHON_VERSION }}
      name: 'Setup python'
    - run: |
        python -m pip install --upgrade pip wheel
        pip install -r requirements_test.txt
        pip install --upgrade black isort pylint pycodestyle mypy flake8 codespell pydocstyle
      name: 'Install dependencies with pip'
    - run: make black
      name: 'Run black'
    - run: make isort
      name: 'Run isort'
    - run: make pylint
      name: 'Run pylint'
    - run: make pycodestyle
      name: 'Run pycodestyle'
    - run: make mypy
      name: 'Run mypy'
    - run: make flake8
      name: 'Run flake8'
    - run: make codespell
      name: 'Run codespell'
    - run: make pydocstyle
      name: 'Run pydocstyle'
>>>>>>> 4774de74
<|MERGE_RESOLUTION|>--- conflicted
+++ resolved
@@ -15,24 +15,6 @@
       PYTHON_VERSION: '3.9'
     steps:
     - uses: actions/checkout@v2
-<<<<<<< HEAD
-    - name: Python Code Quality and Lint
-      uses: ricardochaves/python-lint@v1.4.0
-      with:
-        python-root-list: pyvistaqt
-        use-pylint: true
-        use-pycodestyle: true
-        use-flake8: true
-        use-black: true
-        use-mypy: true
-        use-isort: true
-        extra-pylint-options: --disable=F0401 --ignore=rwi.py
-        extra-pycodestyle-options: --ignore=E501,E203,W503 --exclude=rwi.py
-        extra-flake8-options: --ignore=E501,E203,W503 --exclude=rwi.py
-        extra-black-options: --exclude=rwi.py
-        extra-mypy-options: --exclude 'pyvistaqt/rwi.py'
-        extra-isort-options: --skip rwi.py
-=======
     - uses: actions/setup-python@v2
       with:
         python-version: ${{ env.PYTHON_VERSION }}
@@ -57,5 +39,4 @@
     - run: make codespell
       name: 'Run codespell'
     - run: make pydocstyle
-      name: 'Run pydocstyle'
->>>>>>> 4774de74
+      name: 'Run pydocstyle'