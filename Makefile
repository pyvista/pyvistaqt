--- conflicted
+++ resolved
@@ -1,15 +1,9 @@
 # Simple makefile to simplify repetitive build env management tasks under posix
 
-<<<<<<< HEAD
 SRC_DIR = ./pyvistaqt
 BLACK_DIRS ?= $(SRC_DIR)
 PYLINT_DIRS ?= $(SRC_DIR)
 CODESPELL_DIRS ?= $(SRC_DIR) ./tests
-=======
-BLACK_DIRS ?= ./pyvistaqt/
-ISORT_DIRS ?= ./pyvistaqt/
-CODESPELL_DIRS ?= ./
->>>>>>> 411b8135
 CODESPELL_SKIP ?= "*.pyc,*.txt,*.gif,*.png,*.jpg,*.ply,*.vtk,*.vti,*.js,*.html,*.doctree,*.ttf,*.woff,*.woff2,*.eot,*.mp4,*.inv,*.pickle,*.ipynb,flycheck*,./.git/*,./.hypothesis/*,*.yml,./docs/_build/*,./docs/images/*,./dist/*,./.ci/*"
 CODESPELL_IGNORE ?= "ignore_words.txt"
 
@@ -21,15 +15,13 @@
 	@echo "Running black"
 	@black $(BLACK_DIRS)
 
-<<<<<<< HEAD
+isort:
+	@echo "Running isort"
+	@isort $(ISORT_DIRS)
+
 pylint:
 	@echo "Running pylint"
 	@pylint $(PYLINT_DIRS)
-=======
-isort:
-	@echo "Running isort"
-	@isort $(ISORT_DIRS)
->>>>>>> 411b8135
 
 codespell:
 	@echo "Running codespell"
