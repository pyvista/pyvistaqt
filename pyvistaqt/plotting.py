"""
Diagram
^^^^^^^

.. code-block:: none

    BackgroundPlotter
    +-- QtInteractor
        |-- QVTKRenderWindowInteractor
        |   +-- QWidget
        +-- BasePlotter

    MainWindow
    +-- QMainWindow

Implementation
^^^^^^^^^^^^^^

.. code-block:: none

    BackgroundPlotter.__init__(...)
    |-- self.app_window = MainWindow()
    |-- self.frame = QFrame(parent=self.app_window)
    +-- QtInteractor.__init__(parent=self.frame)
        |-- QVTKRenderWindowInteractor.__init__(parent=parent)
        |   +-- QWidget.__init__(parent, flags)
        |-- BasePlotter.__init__(...)
        +-- self.ren_win = self.GetRenderWindow()

Because ``QVTKRenderWindowInteractor`` calls ``QWidget.__init__``, this will
actually trigger ``BasePlotter.__init__`` to be called with no arguments.
This cannot be solved (at least) because using ``super()`` because
``QVTKRenderWindowInteractor.__init__`` does not use ``super()``, and also it
might not be fixable because Qt is doing something in ``QWidget`` which is
probably entirely separate from the Python ``super()`` process.
We fix this by internally by temporarily monkey-patching
``BasePlotter.__init__`` with a no-op ``__init__``.
"""
import contextlib
import logging
import os
import platform
import time
import warnings
from functools import wraps

import numpy as np
import pyvista
import scooby
import vtk
from pyvista.plotting.plotting import BasePlotter
from pyvista.plotting.theme import rcParams
from pyvista.utilities import conditional_decorator, threaded
from vtk.qt.QVTKRenderWindowInteractor import QVTKRenderWindowInteractor

from .counter import Counter
from .dialog import FileDialog, ScaleAxesDialog
from .window import MainWindow

if scooby.in_ipython():  # pragma: no cover
    from IPython import get_ipython
    from IPython.external.qt_for_kernel import QtGui
else:
    from PyQt5.QtCore import QTimer, pyqtSignal
    from PyQt5.QtWidgets import QAction, QFrame, QMenuBar, QVBoxLayout
    from PyQt5 import QtCore, QtGui

LOG = logging.getLogger("pyvistaqt")
LOG.setLevel(logging.CRITICAL)
LOG.addHandler(logging.StreamHandler())


# for display bugs due to older intel integrated GPUs, setting
# vtkmodules.qt.QVTKRWIBase = 'QGLWidget' could help. However, its use
# is discouraged and does not work well on VTK9+, so let's not bother
# changing it from the default 'QWidget'.
# See https://github.com/pyvista/pyvista/pull/693

# LOG is unused at the moment
# LOG = logging.getLogger(__name__)
# LOG.setLevel('DEBUG')

SAVE_CAM_BUTTON_TEXT = "Save Camera"
CLEAR_CAMS_BUTTON_TEXT = "Clear Cameras"


def resample_image(arr, max_size=400):
    """Resample a square image to an image of max_size."""
    dim = np.max(arr.shape[0:2])
    max_size = min(max_size, dim)
<<<<<<< HEAD
    x_size, y_size, _ = arr.shape
    s_x = int(np.ceil(x_size / max_size))
    s_y = int(np.ceil(y_size / max_size))
    img = np.zeros((max_size, max_size, 3), dtype=arr.dtype)
    arr = arr[0:-1:s_x, 0:-1:s_y, :]
    x_l = (max_size - arr.shape[0]) // 2
    y_l = (max_size - arr.shape[1]) // 2
    img[x_l : arr.shape[0] + x_l, y_l : arr.shape[1] + y_l, :] = arr
=======
    x, y, _ = arr.shape
    sx = int(np.ceil(x / max_size))
    sy = int(np.ceil(y / max_size))
    img = np.zeros((max_size, max_size, arr.shape[2]), dtype=arr.dtype)
    arr = arr[0:-1:sx, 0:-1:sy, :]
    xl = (max_size - arr.shape[0]) // 2
    yl = (max_size - arr.shape[1]) // 2
    img[xl : arr.shape[0] + xl, yl : arr.shape[1] + yl, :] = arr
>>>>>>> 659772c7
    return img


def pad_image(arr, max_size=400):
    """Pad an image to a square then resamples to max_size."""
    dim = np.max(arr.shape)
<<<<<<< HEAD
    img = np.zeros((dim, dim, 3), dtype=arr.dtype)
    x_l = (dim - arr.shape[0]) // 2
    y_l = (dim - arr.shape[1]) // 2
    img[x_l : arr.shape[0] + x_l, y_l : arr.shape[1] + y_l, :] = arr
=======
    img = np.zeros((dim, dim, arr.shape[2]), dtype=arr.dtype)
    xl = (dim - arr.shape[0]) // 2
    yl = (dim - arr.shape[1]) // 2
    img[xl : arr.shape[0] + xl, yl : arr.shape[1] + yl, :] = arr
>>>>>>> 659772c7
    return resample_image(img, max_size=max_size)


@contextlib.contextmanager
def _no_base_plotter_init():
    init = BasePlotter.__init__
    BasePlotter.__init__ = lambda x: None
    try:
        yield
    finally:
        BasePlotter.__init__ = init


class QtInteractor(QVTKRenderWindowInteractor, BasePlotter):
    """Extend QVTKRenderWindowInteractor class.

    This adds the methods available to pyvista.Plotter.

    Parameters
    ----------
    parent :
        Qt parent.

    title : str, optional
        Title of plotting window.

    multi_samples : int, optional
        The number of multi-samples used to mitigate aliasing. 4 is a
        good default but 8 will have better results with a potential
        impact on performance.

    line_smoothing : bool, optional
        If True, enable line smothing

    point_smoothing : bool, optional
        If True, enable point smothing

    polygon_smoothing : bool, optional
        If True, enable polygon smothing

    auto_update : float, bool, optional
        Automatic update rate in seconds.  Useful for automatically
        updating the render window when actors are change without
        being automatically ``Modified``.
    """

    # pylint: disable=too-many-branches
    # pylint: disable=too-many-instance-attributes
    # pylint: disable=too-many-statements

    # Signals must be class attributes
    render_signal = pyqtSignal()
    key_press_event_signal = pyqtSignal(vtk.vtkGenericRenderWindowInteractor, str)

    def __init__(
        self,
        parent=None,
        title=None,
        off_screen=None,
        multi_samples=None,
        line_smoothing=False,
        point_smoothing=False,
        polygon_smoothing=False,
        auto_update=5.0,
        **kwargs
    ):  # pylint: disable=too-many-arguments
        """Initialize Qt interactor."""
        LOG.debug("QtInteractor init start")

        self.url = None
        self.default_camera_tool_bar = None
        self.saved_camera_positions = None
        self.saved_camera_positions = None
        self.saved_cameras_tool_bar = None
        self.main_menu = None
        self._menu_close_action = None
        self._edl_action = None
        self._parallel_projection_action = None
        self._view_action = None

        # Cannot use super() here because
        # QVTKRenderWindowInteractor silently swallows all kwargs
        # because they use **kwargs in their constructor...
        qvtk_kwargs = dict(parent=parent)
        for key in ("stereo", "iren", "rw", "wflags"):
            if key in kwargs:
                qvtk_kwargs[key] = kwargs.pop(key)
        with _no_base_plotter_init():
            QVTKRenderWindowInteractor.__init__(self, **qvtk_kwargs)
        BasePlotter.__init__(self, **kwargs)
        # backward compat for when we had this as a separate class
        self.interactor = self

        if multi_samples is None:
            multi_samples = rcParams["multi_samples"]

        self.setAcceptDrops(True)

        # Create and start the interactive renderer
        self.ren_win = self.GetRenderWindow()
        self.ren_win.SetMultiSamples(multi_samples)
        if line_smoothing:
            self.ren_win.LineSmoothingOn()
        if point_smoothing:
            self.ren_win.PointSmoothingOn()
        if polygon_smoothing:
            self.ren_win.PolygonSmoothingOn()

        for renderer in self.renderers:
            self.ren_win.AddRenderer(renderer)

        self.render_signal.connect(self._render)
        self.key_press_event_signal.connect(super(QtInteractor, self).key_press_event)

        self.background_color = rcParams["background"]
        if self.title:
            self.setWindowTitle(title)

        if off_screen is None:
            off_screen = pyvista.OFF_SCREEN

        if off_screen:
            self.ren_win.SetOffScreenRendering(1)
        else:
            self.iren = self.ren_win.GetInteractor()
            self.iren.RemoveObservers("MouseMoveEvent")  # slows window update?

            # Enter trackball camera mode
            istyle = vtk.vtkInteractorStyleTrackballCamera()
            self.SetInteractorStyle(istyle)

            self.iren.Initialize()

            self._observers = {}  # Map of events to observers of self.iren
            self._add_observer("KeyPressEvent", self.key_press_event)

        # Make the render timer but only activate if using auto update
        self.render_timer = QTimer(parent=parent)
        if float(auto_update) > 0.0:  # Can be False as well
            # Spawn a thread that updates the render window.
            # Sometimes directly modifiying object data doesn't trigger
            # Modified() and upstream objects won't be updated.  This
            # ensures the render window stays updated without consuming too
            # many resources.
            twait = (auto_update ** -1) * 1000.0
            self.render_timer.timeout.connect(self.render)
            self.render_timer.start(twait)

        if rcParams["depth_peeling"]["enabled"]:
            if self.enable_depth_peeling():
                for renderer in self.renderers:
                    renderer.enable_depth_peeling()

        self._first_time = False  # Crucial!
        self.view_isometric()
        LOG.debug("QtInteractor init stop")

    def gesture_event(self, event):
        """Handle gesture events."""
        pinch = event.gesture(QtCore.Qt.PinchGesture)
        if pinch:
            self.camera.Zoom(pinch.scaleFactor())
            event.accept()
        return True

    def key_press_event(self, obj, event):
        """Call `key_press_event` using a signal."""
        self.key_press_event_signal.emit(obj, event)

    @wraps(BasePlotter.render)
    def _render(self, *args, **kwargs):
        """Wrap ``BasePlotter.render``."""
        return BasePlotter.render(self, *args, **kwargs)

    @conditional_decorator(threaded, platform.system() == "Darwin")
    def render(self):
        """Override the ``render`` method to handle threading issues."""
        return self.render_signal.emit()

    def dragEnterEvent(self, event):  # pylint: disable=invalid-name,no-self-use
        """Event is called when something is dropped onto the vtk window.
        Only triggers event when event contains file paths that
        exist.  User can drop anything in this window and we only want
        to allow files.
        """
        # pragma: no cover
        try:
            for url in event.mimeData().urls():
                if os.path.isfile(url.path()):
                    # only call accept on files
                    event.accept()
        except IOError as exception:  # pragma: no cover
            warnings.warn("Exception when dropping files: %s" % str(exception))

    def dropEvent(self, event):  # pylint: disable=invalid-name
        """Event is called after dragEnterEvent."""
        for url in event.mimeData().urls():  # pragma: no cover
            self.url = url
            filename = self.url.path()
            if os.path.isfile(filename):
                try:
                    self.add_mesh(pyvista.read(filename))
                except IOError as exception:
                    print(str(exception))

    def add_toolbars(self):
        """Add the toolbars."""

        def _add_action(tool_bar, key, method):
            action = QAction(key, self.app_window)
            action.triggered.connect(method)
            tool_bar.addAction(action)
            return action

        # Camera toolbar
        self.default_camera_tool_bar = self.app_window.addToolBar("Camera Position")

        def _view_vector(*args):
            return self.view_vector(*args)

        cvec_setters = {
            # Viewing vector then view up vector
            "Top (-Z)": lambda: _view_vector((0, 0, 1), (0, 1, 0)),
            "Bottom (+Z)": lambda: _view_vector((0, 0, -1), (0, 1, 0)),
            "Front (-Y)": lambda: _view_vector((0, 1, 0), (0, 0, 1)),
            "Back (+Y)": lambda: _view_vector((0, -1, 0), (0, 0, 1)),
            "Left (-X)": lambda: _view_vector((1, 0, 0), (0, 0, 1)),
            "Right (+X)": lambda: _view_vector((-1, 0, 0), (0, 0, 1)),
            "Isometric": lambda: _view_vector((1, 1, 1), (0, 0, 1)),
        }
        for key, method in cvec_setters.items():
            self._view_action = _add_action(self.default_camera_tool_bar, key, method)
        # pylint: disable=unnecessary-lambda
        _add_action(self.default_camera_tool_bar, "Reset", lambda: self.reset_camera())

        # Saved camera locations toolbar
        self.saved_camera_positions = []
        self.saved_cameras_tool_bar = self.app_window.addToolBar(
            "Saved Camera Positions"
        )

        _add_action(
            self.saved_cameras_tool_bar, SAVE_CAM_BUTTON_TEXT, self.save_camera_position
        )
        _add_action(
            self.saved_cameras_tool_bar,
            CLEAR_CAMS_BUTTON_TEXT,
            self.clear_camera_positions,
        )

    def add_menu_bar(self):
        """Add the main menu bar."""
        self.main_menu = _create_menu_bar(parent=self.app_window)
        self.app_window.signal_close.connect(self.main_menu.clear)

        file_menu = self.main_menu.addMenu("File")
        file_menu.addAction("Take Screenshot", self._qt_screenshot)
        file_menu.addAction("Export as VTKjs", self._qt_export_vtkjs)
        file_menu.addSeparator()
        # member variable for testing only
        self._menu_close_action = file_menu.addAction("Exit", self.app_window.close)

        view_menu = self.main_menu.addMenu("View")
        self._edl_action = view_menu.addAction(
            "Toggle Eye Dome Lighting", self._toggle_edl
        )
        view_menu.addAction("Scale Axes", self.scale_axes_dialog)
        view_menu.addAction("Clear All", self.clear)

        tool_menu = self.main_menu.addMenu("Tools")
        tool_menu.addAction("Enable Cell Picking (through)", self.enable_cell_picking)
        tool_menu.addAction(
            "Enable Cell Picking (visible)",
            lambda: self.enable_cell_picking(through=False),
        )

        cam_menu = view_menu.addMenu("Camera")
        self._parallel_projection_action = cam_menu.addAction(
            "Toggle Parallel Projection", self._toggle_parallel_projection
        )

        view_menu.addSeparator()
        # Orientation marker
        orien_menu = view_menu.addMenu("Orientation Marker")
        orien_menu.addAction("Show All", self.show_axes_all)
        orien_menu.addAction("Hide All", self.hide_axes_all)
        # Bounds axes
        axes_menu = view_menu.addMenu("Bounds Axes")
        axes_menu.addAction("Add Bounds Axes (front)", self.show_bounds)
        axes_menu.addAction("Add Bounds Grid (back)", self.show_grid)
        axes_menu.addAction("Add Bounding Box", self.add_bounding_box)
        axes_menu.addSeparator()
        axes_menu.addAction("Remove Bounding Box", self.remove_bounding_box)
        axes_menu.addAction("Remove Bounds", self.remove_bounds_axes)

        # A final separator to separate OS options
        view_menu.addSeparator()

    def save_camera_position(self):
        """Save camera position to saved camera menu for recall."""
        self.saved_camera_positions.append(self.camera_position)
        ncam = len(self.saved_camera_positions)
        camera_position = self.camera_position[:]  # py2.7 copy compatibility

        if hasattr(self, "saved_cameras_tool_bar"):

            def load_camera_position():
                # pylint: disable=attribute-defined-outside-init
                self.camera_position = camera_position

            self.saved_cameras_tool_bar.addAction(
                "Cam %2d" % ncam, load_camera_position
            )
            if ncam < 10:
                self.add_key_event(str(ncam), load_camera_position)

    def clear_camera_positions(self):
        """Clear all camera positions."""
        if hasattr(self, "saved_cameras_tool_bar"):
            for action in self.saved_cameras_tool_bar.actions():
                if action.text() not in [SAVE_CAM_BUTTON_TEXT, CLEAR_CAMS_BUTTON_TEXT]:
                    self.saved_cameras_tool_bar.removeAction(action)
        self.saved_camera_positions = []

    def close(self):
        """Quit application."""
        if self._closed:
            return
        if hasattr(self, "render_timer"):
            self.render_timer.stop()
        BasePlotter.close(self)
        QVTKRenderWindowInteractor.close(self)


class BackgroundPlotter(QtInteractor):
    """Qt interactive plotter.

    Background plotter for pyvista that allows you to maintain an
    interactive plotting window without blocking the main python
    thread.

    Parameters
    ----------
    show : bool, optional
        Show the plotting window.  If ``False``, show this window by
        running ``show()``

    app : PyQt5.QtWidgets.QApplication, optional
        Creates a `QApplication` if left as `None`.

    window_size : list, optional
        Window size in pixels.  Defaults to ``[1024, 768]``

    off_screen : bool, optional
        Renders off screen when True.  Useful for automated
        screenshots or debug testing.

    allow_quit_keypress : bool, optional
        Allow user to exit by pressing ``"q"``.

    toolbar : bool, optional
       Display the default camera toolbar. Defaults to True.

    menu_bar: bool, optional
        Display the default main menu. Defaults to True.

    update_app_icon : bool
        If True, update_app_icon will be called automatically to update the
        Qt app icon based on the current rendering output.

    title : str, optional
        Title of plotting window.

    multi_samples : int, optional
        The number of multi-samples used to mitigate aliasing. 4 is a
        good default but 8 will have better results with a potential
        impact on performance.

    line_smoothing : bool, optional
        If True, enable line smothing

    point_smoothing : bool, optional
        If True, enable point smothing

    polygon_smoothing : bool, optional
        If True, enable polygon smothing

    auto_update : float, bool, optional
        Automatic update rate in seconds.  Useful for automatically
        updating the render window when actors are change without
        being automatically ``Modified``.  If set to ``True``, update
        rate will be 1 second.

    Examples
    --------
    >>> import pyvista as pv
    >>> from pyvistaqt import BackgroundPlotter
    >>> plotter = BackgroundPlotter()
    >>> _ = plotter.add_mesh(pv.Sphere())
    """

    # pylint: disable=too-many-ancestors
    # pylint: disable=too-many-instance-attributes
    # pylint: disable=too-many-statements

    ICON_TIME_STEP = 5.0

    def __init__(
        self,
        show=True,
        app=None,
        window_size=None,
        off_screen=None,
        allow_quit_keypress=True,
        toolbar=True,
        menu_bar=True,
        update_app_icon=False,
        **kwargs
    ):  # pylint: disable=too-many-arguments
        """Initialize the qt plotter."""
        LOG.debug("BackgroundPlotter init start")
        if not isinstance(menu_bar, bool):
            raise TypeError(
                "Expected type for ``menu_bar`` is bool"
                " but {} was given.".format(type(menu_bar))
            )
        if not isinstance(toolbar, bool):
            raise TypeError(
                "Expected type for ``toolbar`` is bool"
                " but {} was given.".format(type(toolbar))
            )

        self.active = True
        self.counters = []
        self.allow_quit_keypress = allow_quit_keypress

        if window_size is None:
            window_size = rcParams["window_size"]

        # Remove notebook argument in case user passed it
        kwargs.pop("notebook", None)

        # ipython magic
        if scooby.in_ipython():  # pragma: no cover

            ipython = get_ipython()
            ipython.magic("gui qt")

            QtGui.QApplication.instance()
        else:
            ipython = None

        # run within python
        if app is None:
            # pylint: disable=import-outside-toplevel
            from PyQt5.QtWidgets import QApplication

            app = QApplication.instance()
            if not app:  # pragma: no cover
                app = QApplication(["PyVista"])

        self.app = app
        self.app_window = MainWindow()
        self.app_window.setWindowTitle(kwargs.get("title", rcParams["title"]))

        self.frame = QFrame(parent=self.app_window)
        self.frame.setFrameStyle(QFrame.NoFrame)
        self.app_window.setCentralWidget(self.frame)
        vlayout = QVBoxLayout()
        self.frame.setLayout(vlayout)
        super(BackgroundPlotter, self).__init__(
            parent=self.frame, off_screen=off_screen, **kwargs
        )
        vlayout.addWidget(self)
        self.app_window.grabGesture(QtCore.Qt.PinchGesture)
        self.app_window.signal_gesture.connect(self.gesture_event)
        self.app_window.signal_close.connect(self._close)

        self.main_menu = None
        self._menu_close_action = None
        if menu_bar:
            self.add_menu_bar()

        # member variable for testing only
        self._view_action = None

        self.default_camera_tool_bar = None
        self.saved_camera_positions = None
        self.saved_cameras_tool_bar = None
        if toolbar:
            self.add_toolbars()

        if off_screen is None:
            off_screen = pyvista.OFF_SCREEN

        if show and not off_screen:  # pragma: no cover
            self.app_window.show()
            self.show()

        self.window_size = window_size
        self._last_update_time = -np.inf
        self._last_window_size = self.window_size
        self._last_camera_pos = self.camera_position

        if update_app_icon:
            self.add_callback(self.update_app_icon)
        else:
            self.set_icon(
                os.path.join(
                    os.path.dirname(__file__), "data", "pyvista_logo_square.png"
                )
            )

        # Keypress events
        self.add_key_event("S", self._qt_screenshot)  # shift + s
        LOG.debug("BackgroundPlotter init stop")

    def reset_key_events(self):
        """Reset all of the key press events to their defaults.

        Handles closing configuration for q-key.
        """
        super(BackgroundPlotter, self).reset_key_events()
        if self.allow_quit_keypress:
            # pylint: disable=unnecessary-lambda
            self.add_key_event("q", lambda: self.close())

    def scale_axes_dialog(self, show=True):
        """Open scale axes dialog."""
        return ScaleAxesDialog(self.app_window, self, show=show)

    def close(self):
        """Close the plotter.

        This function closes the window which in turn will
        close the plotter through `signal_close`.

        """
        if not self._closed:
            self.app_window.close()

    def _close(self):
        super().close()

    def update_app_icon(self):
        """Update the app icon if the user is not trying to resize the window."""
        if os.name == "nt" or not hasattr(
            self, "_last_window_size"
        ):  # pragma: no cover
            # DO NOT EVEN ATTEMPT TO UPDATE ICON ON WINDOWS
            return
        cur_time = time.time()
        if self._last_window_size != self.window_size:  # pragma: no cover
            # Window size hasn't remained constant since last render.
            # This means the user is resizing it so ignore update.
            pass
        elif (
            cur_time - self._last_update_time > BackgroundPlotter.ICON_TIME_STEP
        ) and self._last_camera_pos != self.camera_position:
            # its been a while since last update OR
            # the camera position has changed and its been at least one second

            # Update app icon as preview of the window
<<<<<<< HEAD
            img = pad_image(self.image)
            # pylint: disable=unsubscriptable-object
            qimage = QtGui.QImage(
                img.copy(), img.shape[1], img.shape[0], QtGui.QImage.Format_RGB888
            )
            icon = QtGui.QIcon(QtGui.QPixmap.fromImage(qimage))

            self.app.setWindowIcon(icon)
=======
            self.set_icon(pad_image(self.image))
>>>>>>> 659772c7

            # Update trackers
            self._last_update_time = cur_time
            self._last_camera_pos = self.camera_position
        # Update trackers
        self._last_window_size = self.window_size

    def set_icon(self, img):
        """Set the icon image.

        Parameters
        ----------
        img : ndarray, shape (w, h, c) | str
            The image. Should be uint8 and square (w == h).
            Can have 3 or 4 color/alpha channels (``c``).
            Can also be a string path that QIcon can load.

        Notes
        -----
        Currently string paths can silently fail, so make sure your path
        is something that produces a valid ``QIcon(img)``.
        """
        if not (
            isinstance(img, np.ndarray)
            and img.ndim == 3
            and img.shape[0] == img.shape[1]
            and img.dtype == np.uint8
            and img.shape[-1] in (3, 4)
        ) and not isinstance(img, str):
            raise ValueError(
                "img must be 3D uint8 ndarray with shape[1] == shape[2] and "
                "shape[2] == 3 or 4, or str"
            )
        if isinstance(img, np.ndarray):
            fmt_str = "Format_RGB"
            fmt_str += ("A8" if img.shape[2] == 4 else "") + "888"
            fmt = getattr(QtGui.QImage, fmt_str)
            img = QtGui.QPixmap.fromImage(
                QtGui.QImage(img.copy(), img.shape[1], img.shape[0], fmt)
            )
        # Currently no way to check if str/path is actually correct (want to
        # allow resource paths and the like so os.path.isfile is no good)
        # and icon.isNull() returns False even if the path is bogus.
        self.app.setWindowIcon(QtGui.QIcon(img))

    def _qt_screenshot(self, show=True):
        return FileDialog(
            self.app_window,
            filefilter=["Image File (*.png)", "JPEG (*.jpeg)"],
            show=show,
            directory=os.getcwd(),
            callback=self.screenshot,
        )

    def _qt_export_vtkjs(self, show=True):
        """Spawn an save file dialog to export a vtkjs file."""
        return FileDialog(
            self.app_window,
            filefilter=["VTK JS File(*.vtkjs)"],
            show=show,
            directory=os.getcwd(),
            callback=self.export_vtkjs,
        )

    def _toggle_edl(self):
        if hasattr(self.renderer, "edl_pass"):
            return self.renderer.disable_eye_dome_lighting()
        return self.renderer.enable_eye_dome_lighting()

    def _toggle_parallel_projection(self):
        if self.camera.GetParallelProjection():
            return self.disable_parallel_projection()
        return self.enable_parallel_projection()

    @property
    def window_size(self):
        """Return render window size."""
        the_size = self.app_window.baseSize()
        return the_size.width(), the_size.height()

    @window_size.setter
    def window_size(self, window_size):
        """Set the render window size."""
        self.app_window.setBaseSize(*window_size)
        self.app_window.resize(*window_size)
        # NOTE: setting BasePlotter is unnecessary and Segfaults CI
        # BasePlotter.window_size.fset(self, window_size)

    def __del__(self):  # pragma: no cover
        """Delete the qt plotter."""
        if not self._closed:
            self.app_window.close()

    def add_callback(self, func, interval=1000, count=None):
        """Add a function that can update the scene in the background.

        Parameters
        ----------
        func : callable
            Function to be called with no arguments.
        interval : int
            Time interval between calls to `func` in milliseconds.
        count : int, optional
            Number of times `func` will be called. If None,
            `func` will be called until the main window is closed.

        """
        self._callback_timer = QTimer(parent=self.app_window)
        self._callback_timer.timeout.connect(func)
        self._callback_timer.start(interval)
        self.app_window.signal_close.connect(self._callback_timer.stop)
        if count is not None:
            counter = Counter(count)
            counter.signal_finished.connect(self._callback_timer.stop)
            self._callback_timer.timeout.connect(counter.decrease)
            self.counters.append(counter)


def _create_menu_bar(parent):
    """Create a menu bar.

    The menu bar is expected to behave consistently
    for every operating system since `setNativeMenuBar(False)`
    is called by default and therefore lifetime and ownership can
    be tested.
    """
    menu_bar = QMenuBar(parent=parent)
    menu_bar.setNativeMenuBar(False)
    if parent is not None:
        parent.setMenuBar(menu_bar)
    return menu_bar<|MERGE_RESOLUTION|>--- conflicted
+++ resolved
@@ -88,42 +88,24 @@
     """Resample a square image to an image of max_size."""
     dim = np.max(arr.shape[0:2])
     max_size = min(max_size, dim)
-<<<<<<< HEAD
     x_size, y_size, _ = arr.shape
     s_x = int(np.ceil(x_size / max_size))
     s_y = int(np.ceil(y_size / max_size))
-    img = np.zeros((max_size, max_size, 3), dtype=arr.dtype)
+    img = np.zeros((max_size, max_size, arr.shape[2]), dtype=arr.dtype)
     arr = arr[0:-1:s_x, 0:-1:s_y, :]
     x_l = (max_size - arr.shape[0]) // 2
     y_l = (max_size - arr.shape[1]) // 2
     img[x_l : arr.shape[0] + x_l, y_l : arr.shape[1] + y_l, :] = arr
-=======
-    x, y, _ = arr.shape
-    sx = int(np.ceil(x / max_size))
-    sy = int(np.ceil(y / max_size))
-    img = np.zeros((max_size, max_size, arr.shape[2]), dtype=arr.dtype)
-    arr = arr[0:-1:sx, 0:-1:sy, :]
-    xl = (max_size - arr.shape[0]) // 2
-    yl = (max_size - arr.shape[1]) // 2
-    img[xl : arr.shape[0] + xl, yl : arr.shape[1] + yl, :] = arr
->>>>>>> 659772c7
     return img
 
 
 def pad_image(arr, max_size=400):
     """Pad an image to a square then resamples to max_size."""
     dim = np.max(arr.shape)
-<<<<<<< HEAD
-    img = np.zeros((dim, dim, 3), dtype=arr.dtype)
+    img = np.zeros((dim, dim, arr.shape[2]), dtype=arr.dtype)
     x_l = (dim - arr.shape[0]) // 2
     y_l = (dim - arr.shape[1]) // 2
     img[x_l : arr.shape[0] + x_l, y_l : arr.shape[1] + y_l, :] = arr
-=======
-    img = np.zeros((dim, dim, arr.shape[2]), dtype=arr.dtype)
-    xl = (dim - arr.shape[0]) // 2
-    yl = (dim - arr.shape[1]) // 2
-    img[xl : arr.shape[0] + xl, yl : arr.shape[1] + yl, :] = arr
->>>>>>> 659772c7
     return resample_image(img, max_size=max_size)
 
 
@@ -687,18 +669,7 @@
             # the camera position has changed and its been at least one second
 
             # Update app icon as preview of the window
-<<<<<<< HEAD
-            img = pad_image(self.image)
-            # pylint: disable=unsubscriptable-object
-            qimage = QtGui.QImage(
-                img.copy(), img.shape[1], img.shape[0], QtGui.QImage.Format_RGB888
-            )
-            icon = QtGui.QIcon(QtGui.QPixmap.fromImage(qimage))
-
-            self.app.setWindowIcon(icon)
-=======
             self.set_icon(pad_image(self.image))
->>>>>>> 659772c7
 
             # Update trackers
             self._last_update_time = cur_time
