--- conflicted
+++ resolved
@@ -1,11 +1,7 @@
 name: "CI"
 permissions:
-<<<<<<< HEAD
   contents: write
-=======
-  contents: read
   statuses: write
->>>>>>> 8afa5316
 concurrency:
   group: ${{ github.workflow }}-${{ github.event.number }}-${{ github.event.ref }}
   cancel-in-progress: true
