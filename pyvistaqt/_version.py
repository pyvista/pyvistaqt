--- conflicted
+++ resolved
@@ -1,10 +1,6 @@
 """Version info for pyvistaqt."""
 # major, minor, patch
-<<<<<<< HEAD
-VERSION_INFO = 0, 1, 1
-=======
-version_info = 0, 2, 0
->>>>>>> fb70931f
+VERSION_INFO = 0, 2, 0
 
 # Nice string for the version
 __version__ = ".".join(map(str, VERSION_INFO))