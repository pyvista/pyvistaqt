--- conflicted
+++ resolved
@@ -42,94 +42,6 @@
 # DESCRIPTION: Quickly check the spelling and documentation style
 - stage: Style
   variables:
-<<<<<<< HEAD
-    DISPLAY: ':99.0'
-    PYVISTA_OFF_SCREEN: 'True'
-
-  strategy:
-    matrix:
-      Python36:
-        python.version: '3.6'
-      Python37:
-        python.version: '3.7'
-        GC_TEST: 'true'
-        PV_PRE: 'true'
-
-  steps:
-  - task: UsePythonVersion@0
-    inputs:
-      versionSpec: '$(python.version)'
-    displayName: 'Use Python $(python.version)'
-
-  - script: |
-      pip install wheel --upgrade
-      python setup.py bdist_wheel
-      if [ $(PV_PRE) == "true" ]; then
-        pip install https://github.com/pyvista/pyvista/zipball/master
-      fi
-      pip install dist/pyvistaqt*.whl
-    displayName: Build wheel and install pyvistaqt
-
-  - script: |
-      .ci/setup_headless_display.sh
-    displayName: Install headless display
-
-  - script: |
-      sudo apt-get install python3-tk
-      pip install -r requirements_test.txt
-      python -c "import pyvista; print(pyvista.Report())"
-      which python
-      pip list
-    displayName: 'Install dependencies'
-
-  - script: |
-      pip install pytest-azurepipelines
-      GC_TEST=$(GC_TEST) pytest -v --cov pyvistaqt --cov-report xml
-    displayName: 'Test Core API'
-
-  - script: |  # this must be right after the core API
-      bash <(curl -s https://codecov.io/bash)
-    displayName: 'Upload coverage to codecov.io'
-    condition: eq(variables['python.version'], '3.7')
-
-  - script: |
-      pytest -v --doctest-modules pyvistaqt
-    displayName: 'Test Package Docstrings'
-
-  - script: |
-      pip install twine
-      python setup.py sdist
-      twine upload --skip-existing dist/pyvistaqt*
-    displayName: 'Upload to PyPi'
-    condition: and(eq(variables['python.version'], '3.7'), contains(variables['Build.SourceBranch'], 'refs/tags/'))
-    env:
-      TWINE_USERNAME: $(twine.username)
-      TWINE_PASSWORD: $(twine.password)
-      TWINE_REPOSITORY_URL: "https://upload.pypi.org/legacy/"
-
-  # don't run job on no-ci builds
-  condition: not(contains(variables['System.PullRequest.SourceBranch'], 'no-ci'))
-
-
-# DESCRIPTION: Core API and doc string testing across VTK versions using conda
-- job: LinuxConda
-  pool:
-    vmImage: 'ubuntu-16.04'
-  variables:
-    DISPLAY: ':99.0'
-    PYVISTA_OFF_SCREEN: 'True'
-
-  strategy:
-    matrix:
-      VTKv81:
-        VTK.VERSION: 8.1
-      VTKv82:
-        VTK.VERSION: 8.2
-      # VTKv90:
-        # VTK.VERSION: 9.0
-
-  steps:
-=======
     AZURE_CI: 'true'
   jobs:
   - job: CodeSpellStyle
@@ -175,7 +87,6 @@
         pip install dist/pyvistaqt*.whl
       displayName: Build wheel and install pyvistaqt
 
->>>>>>> 1ad53e90
     - script: |
         .ci/setup_headless_display.sh
       displayName: Install headless display
@@ -212,10 +123,20 @@
         TWINE_USERNAME: $(twine.username)
         TWINE_PASSWORD: $(twine.password)
         TWINE_REPOSITORY_URL: "https://upload.pypi.org/legacy/"
+        GC_TEST: 'true'
+        PV_PRE: 'true'
 
     # don't run job on no-ci builds
     condition: not(contains(variables['System.PullRequest.SourceBranch'], 'no-ci'))
 
+  - script: |
+      pip install wheel --upgrade
+      python setup.py bdist_wheel
+      if [ $(PV_PRE) == "true" ]; then
+        pip install https://github.com/pyvista/pyvista/zipball/master
+      fi
+      pip install dist/pyvistaqt*.whl
+    displayName: Build wheel and install pyvistaqt
 
   # DESCRIPTION: Core API and doc string testing across VTK versions using conda
   - job: LinuxConda
@@ -361,81 +282,6 @@
         pip install -r requirements_docs.txt
       displayName: 'Install dependencies'
 
-<<<<<<< HEAD
-  variables:
-    DISPLAY: ':99.0'
-    PYVISTA_OFF_SCREEN: 'True'
-
-  steps:
-  - task: UsePythonVersion@0
-    inputs:
-      versionSpec: 3.7
-    displayName: 'Use Python 3.7'
-
-  - script: |
-      git config --global user.name ${GH_NAME}
-      git config --global user.email ${GH_EMAIL}
-      git config --list | grep user.
-    displayName: 'Configure git'
-    env:
-      GH_NAME: $(gh.name)
-      GH_EMAIL: $(gh.email)
-
-  - script: |
-      sudo apt-get install python3-tk
-      # The following linux deps are necessary to use the builtin xcb:
-      # https://github.com/pyvista/pyvistaqt/pull/61#issuecomment-709320826
-      sudo apt-get install -y libxkbcommon-x11-0 libxcb-icccm4 libxcb-image0    \
-                              libxcb-keysyms1 libxcb-randr0 libxcb-render-util0 \
-                              libxcb-xinerama0 libxcb-xfixes0
-      pip install -r requirements_docs.txt
-    displayName: 'Install dependencies'
-
-  - script: |
-      pip install -e .
-    displayName: Install pyvistaqt
-
-  - script: |
-      .ci/setup_headless_display.sh
-      # python .ci/pyvista_test.py  # for debug
-    displayName: Install headless display
-
-  - script: |
-      make -C docs html -b coverage
-      cat docs/_build/coverage/python.txt
-    displayName: 'Build documentation'
-
-  - script: |
-      make -C docs doctest
-    displayName: 'Test documentation code snippets'
-
-  - script: |
-      make -C docs html
-    displayName: 'Update figures from doctest'
-
-  # upload documentation to pyvistaqt-docs
-  - script: |
-      git clone --depth 1 https://${GH_TOKEN}@github.com/pyvista/pyvistaqt-docs.git
-      cd pyvistaqt-docs
-      git gc --prune=now
-      git remote prune origin
-      rm -rf *
-      cp -r $BUILD_SOURCESDIRECTORY/docs/_build/html/* .
-      cp $BUILD_SOURCESDIRECTORY/docs/README.md .
-      touch .nojekyll
-      echo "qtdocs.pyvista.org" >> CNAME
-      echo $(date) > BUILD_DATETIME
-      git add .
-      git commit -am "Azure CI commit ref $(Build.SourceVersion)"
-      git push
-    displayName: Upload Documentation to pyvistaqt-docs
-    env:
-      GH_TOKEN: $(gh.token)
-    condition: and(succeeded(), eq(variables['Build.SourceBranch'], 'refs/heads/master'))
-
-  # don't run job on no-ci builds
-  condition: not(contains(variables['System.PullRequest.SourceBranch'], 'no-ci'))
-=======
     - script: |
         pip install PyQt5>=5.11
         pip install -e .
@@ -480,5 +326,4 @@
       condition: and(succeeded(), eq(variables['Build.SourceBranch'], 'refs/heads/master'))
 
     # don't run job on no-ci builds
-    condition: not(contains(variables['System.PullRequest.SourceBranch'], 'no-ci'))
->>>>>>> 1ad53e90
+    condition: not(contains(variables['System.PullRequest.SourceBranch'], 'no-ci'))