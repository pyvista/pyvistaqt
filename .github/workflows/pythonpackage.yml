# This workflow will run lint
# For more information see: https://help.github.com/actions/language-and-framework-guides/using-python-with-github-actions
name: Python package
on:
  push:
    branches: [ master ]
  pull_request:
    branches: [ master ]
jobs:
  build:
    runs-on: ubuntu-20.04
    steps:
    - uses: actions/checkout@v2
    - name: Python Code Quality and Lint
      uses: ricardochaves/python-lint@v1.1.0
      with:
        python-root-list: pyvistaqt
        use-pylint: false
<<<<<<< HEAD
        use-pycodestyle: false
        use-flake8: true
=======
        use-pycodestyle: true
        use-flake8: false
>>>>>>> e4e9ad5c
        use-black: true
        use-mypy: false
        use-isort: true
        extra-pycodestyle-options: --ignore=E501,E203<|MERGE_RESOLUTION|>--- conflicted
+++ resolved
@@ -16,13 +16,8 @@
       with:
         python-root-list: pyvistaqt
         use-pylint: false
-<<<<<<< HEAD
-        use-pycodestyle: false
+        use-pycodestyle: true
         use-flake8: true
-=======
-        use-pycodestyle: true
-        use-flake8: false
->>>>>>> e4e9ad5c
         use-black: true
         use-mypy: false
         use-isort: true
