repos:
  - repo: https://github.com/pre-commit/mirrors-mypy
    rev: v1.17.1
    hooks:
      - id: mypy
        # `pass_filenames` is used to overcome the "duplicate module"
        # error from occuring. We are explicitly passing a 'txt'
        # file to search. This setting tells `pre-commit` to not do a
        # search and pass files to check to mypy, like it normally does.
        #
        # See:
        #   - https://github.com/python/mypy/issues/4008#issuecomment-708060733
        #   - https://pre-commit.com/#hooks-pass_filenames
        pass_filenames: false
        args: ["--config-file", "mypy.ini", "@mypy_checklist.txt"]

  - repo: https://github.com/codespell-project/codespell
    rev: v2.4.1
    hooks:
      - id: codespell
        args: ["docs examples examples_flask pyvista tests", "*.py *.rst *.md"]

  - repo: https://github.com/pre-commit/pre-commit-hooks
    rev: v6.0.0
    hooks:
      - id: check-merge-conflict
      - id: debug-statements
      - id: no-commit-to-branch
        args: [--branch, main]

  # this validates our github workflow files
  - repo: https://github.com/python-jsonschema/check-jsonschema
<<<<<<< HEAD
    rev: 0.33.2
=======
    rev: 0.33.3
>>>>>>> 9ae1ac5a
    hooks:
      - id: check-github-workflows

  - repo: https://github.com/pre-commit/mirrors-prettier
    rev: "v4.0.0-alpha.8"
    hooks:
      - id: prettier
        types_or: [yaml, markdown, html, css, scss, javascript, json]

  - repo: https://github.com/astral-sh/ruff-pre-commit
<<<<<<< HEAD
    rev: v0.12.8
=======
    rev: v0.12.9
>>>>>>> 9ae1ac5a
    hooks:
      - id: ruff
        args: [--fix, --show-fixes]
      - id: ruff-format<|MERGE_RESOLUTION|>--- conflicted
+++ resolved
@@ -30,11 +30,7 @@
 
   # this validates our github workflow files
   - repo: https://github.com/python-jsonschema/check-jsonschema
-<<<<<<< HEAD
-    rev: 0.33.2
-=======
     rev: 0.33.3
->>>>>>> 9ae1ac5a
     hooks:
       - id: check-github-workflows
 
@@ -45,11 +41,7 @@
         types_or: [yaml, markdown, html, css, scss, javascript, json]
 
   - repo: https://github.com/astral-sh/ruff-pre-commit
-<<<<<<< HEAD
-    rev: v0.12.8
-=======
     rev: v0.12.9
->>>>>>> 9ae1ac5a
     hooks:
       - id: ruff
         args: [--fix, --show-fixes]
