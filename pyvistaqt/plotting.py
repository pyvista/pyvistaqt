--- conflicted
+++ resolved
@@ -62,18 +62,9 @@
                             QSlider, QAction, QDialog, QFormLayout,
                             QFileDialog)
 from vtk.qt.QVTKRenderWindowInteractor import QVTKRenderWindowInteractor
-<<<<<<< HEAD
-=======
-from PyQt5 import QtGui
-from PyQt5 import QtCore
-from PyQt5.QtWidgets import (QMenuBar, QVBoxLayout, QHBoxLayout,
-                             QDoubleSpinBox, QFrame, QMainWindow,
-                             QSlider, QAction, QDialog, QFormLayout,
-                             QFileDialog)
 log = logging.getLogger('pyvistaqt')
 log.setLevel(logging.CRITICAL)
 log.addHandler(logging.StreamHandler())
->>>>>>> c6f34361
 
 
 # for display bugs due to older intel integrated GPUs, setting
@@ -873,12 +864,8 @@
 class MainWindow(QMainWindow):
     """Convenience MainWindow that manages the application."""
 
-<<<<<<< HEAD
     signal_close = Signal()
-=======
-    signal_close = pyqtSignal()
-    signal_gesture = pyqtSignal(QtCore.QEvent)
->>>>>>> c6f34361
+    signal_gesture = Signal(QtCore.QEvent)
 
     def event(self, event):
         if event.type() == QtCore.QEvent.Gesture:
