--- conflicted
+++ resolved
@@ -1,10 +1,7 @@
 name: "CI"
 permissions:
+  statuses: write
   contents: read
-<<<<<<< HEAD
-=======
-  statuses: write
->>>>>>> 8afa5316
 concurrency:
   group: ${{ github.workflow }}-${{ github.event.number }}-${{ github.event.ref }}
   cancel-in-progress: true
